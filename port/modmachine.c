/*
 * This file is part of the MicroPython project, http://micropython.org/
 *
 * The MIT License (MIT)
 *
 * Copyright (c) 2017 Armink (armink.ztl@gmail.com)
 *
 * Permission is hereby granted, free of charge, to any person obtaining a copy
 * of this software and associated documentation files (the "Software"), to deal
 * in the Software without restriction, including without limitation the rights
 * to use, copy, modify, merge, publish, distribute, sublicense, and/or sell
 * copies of the Software, and to permit persons to whom the Software is
 * furnished to do so, subject to the following conditions:
 *
 * The above copyright notice and this permission notice shall be included in
 * all copies or substantial portions of the Software.
 *
 * THE SOFTWARE IS PROVIDED "AS IS", WITHOUT WARRANTY OF ANY KIND, EXPRESS OR
 * IMPLIED, INCLUDING BUT NOT LIMITED TO THE WARRANTIES OF MERCHANTABILITY,
 * FITNESS FOR A PARTICULAR PURPOSE AND NONINFRINGEMENT. IN NO EVENT SHALL THE
 * AUTHORS OR COPYRIGHT HOLDERS BE LIABLE FOR ANY CLAIM, DAMAGES OR OTHER
 * LIABILITY, WHETHER IN AN ACTION OF CONTRACT, TORT OR OTHERWISE, ARISING FROM,
 * OUT OF OR IN CONNECTION WITH THE SOFTWARE OR THE USE OR OTHER DEALINGS IN
 * THE SOFTWARE.
 */

#include <stdint.h>
#include <stdio.h>

#include "py/obj.h"
#include "py/runtime.h"
#include "py/gc.h"
#include "lib/utils/pyexec.h"
#include "extmod/machine_mem.h"
#include "extmod/machine_signal.h"
#include "extmod/machine_pulse.h"
#include "extmod/machine_i2c.h"
#include "extmod/machine_spi.h"
#include "modmachine.h"
#include "machine_uart.h"
<<<<<<< HEAD
#include "machine_adc.h"
=======
#include "machine_pwm.h"
#include "machine_lcd.h"
#include "machine_rtc.h"
>>>>>>> ad0907b0

#include <rthw.h>

#if MICROPY_PY_MACHINE

STATIC mp_obj_t machine_info(uint n_args, const mp_obj_t *args) {
#ifdef RT_USING_FINSH
    extern long list_thread(void);
#endif
    // RT-Thread info
    {
        rt_kprintf("---------------------------------------------\n");
        rt_kprintf("RT-Thread\n");
        rt_kprintf("---------------------------------------------\n");

#ifdef RT_USING_FINSH
        extern void list_mem(void);
        extern void list_memheap(void);

#ifdef RT_USING_MEMHEAP_AS_HEAP
        list_memheap();
#else
        list_mem();
#endif

        list_thread();
#endif
        rt_kprintf("---------------------------------------------\n");
    }

    // qstr info
    {
        mp_uint_t n_pool, n_qstr, n_str_data_bytes, n_total_bytes;
        qstr_pool_info(&n_pool, &n_qstr, &n_str_data_bytes, &n_total_bytes);
        rt_kprintf("qstr:\n  n_pool=" UINT_FMT "\n  n_qstr=" UINT_FMT "\n  n_str_data_bytes=" UINT_FMT "\n  n_total_bytes=" UINT_FMT "\n", n_pool, n_qstr, n_str_data_bytes, n_total_bytes);
    }
    rt_kprintf("---------------------------------------------\n");

    // GC info
    {
        gc_info_t info;
        gc_info(&info);
        rt_kprintf("GC:\n");
        rt_kprintf("  " UINT_FMT " total\n", info.total);
        rt_kprintf("  " UINT_FMT " : " UINT_FMT "\n", info.used, info.free);
        rt_kprintf("  1=" UINT_FMT " 2=" UINT_FMT " m=" UINT_FMT "\n", info.num_1block, info.num_2block, info.max_block);
    }

    // free space on flash
    {
        //TODO
    }

    if (n_args == 1) {
        // arg given means dump gc allocation table
        gc_dump_alloc_table();
    }

    return mp_const_none;
}
MP_DEFINE_CONST_FUN_OBJ_VAR_BETWEEN(machine_info_obj, 0, 1, machine_info);

STATIC mp_obj_t machine_unique_id(void) {
    //TODO
    MP_RTT_NOT_IMPL_PRINT;
    return 0;
}
MP_DEFINE_CONST_FUN_OBJ_0(machine_unique_id_obj, machine_unique_id);

STATIC mp_obj_t machine_reset(void) {
    //TODO
    MP_RTT_NOT_IMPL_PRINT;
    return mp_const_none;
}
MP_DEFINE_CONST_FUN_OBJ_0(machine_reset_obj, machine_reset);

STATIC mp_obj_t machine_soft_reset(void) {
    pyexec_system_exit = PYEXEC_FORCED_EXIT;
    nlr_raise(mp_obj_new_exception(&mp_type_SystemExit));
}
MP_DEFINE_CONST_FUN_OBJ_0(machine_soft_reset_obj, machine_soft_reset);

STATIC mp_obj_t machine_freq(void) {
    //TODO
    MP_RTT_NOT_IMPL_PRINT;
    return MP_OBJ_SMALL_INT_VALUE(0);
}
MP_DEFINE_CONST_FUN_OBJ_0(machine_freq_obj, machine_freq);

STATIC mp_obj_t pyb_wfi(void) {
    //TODO __WFI();
    MP_RTT_NOT_IMPL_PRINT;
    return mp_const_none;
}
MP_DEFINE_CONST_FUN_OBJ_0(pyb_wfi_obj, pyb_wfi);

static rt_base_t int_lvl;
STATIC mp_obj_t pyb_disable_irq(void) {
    int_lvl = rt_hw_interrupt_disable();
    return mp_obj_new_bool(1);
}
MP_DEFINE_CONST_FUN_OBJ_0(pyb_disable_irq_obj, pyb_disable_irq);

STATIC mp_obj_t pyb_enable_irq(uint n_args, const mp_obj_t *arg) {
    if (n_args == 0) {
        rt_hw_interrupt_enable(int_lvl);
    } else {
        if (mp_obj_is_true(arg[0])) {
            rt_hw_interrupt_enable(int_lvl);
        } else {
            int_lvl = rt_hw_interrupt_disable();
        }
    }
    return mp_const_none;
}
MP_DEFINE_CONST_FUN_OBJ_VAR_BETWEEN(pyb_enable_irq_obj, 0, 1, pyb_enable_irq);

STATIC mp_obj_t machine_sleep (void) {
    //TODO
    MP_RTT_NOT_IMPL_PRINT;
    return mp_const_none;
}
MP_DEFINE_CONST_FUN_OBJ_0(machine_sleep_obj, machine_sleep);

STATIC mp_obj_t machine_deepsleep (void) {
    //TODO
    MP_RTT_NOT_IMPL_PRINT;
    return mp_const_none;
}
MP_DEFINE_CONST_FUN_OBJ_0(machine_deepsleep_obj, machine_deepsleep);

STATIC mp_obj_t machine_reset_cause(void) {
    //TODO
    MP_RTT_NOT_IMPL_PRINT;
    return MP_OBJ_NEW_SMALL_INT(42);
}
STATIC MP_DEFINE_CONST_FUN_OBJ_0(machine_reset_cause_obj, machine_reset_cause);

STATIC const mp_rom_map_elem_t machine_module_globals_table[] = {
    { MP_ROM_QSTR(MP_QSTR___name__),            MP_ROM_QSTR(MP_QSTR_umachine) },
    { MP_ROM_QSTR(MP_QSTR_info),                MP_ROM_PTR(&machine_info_obj) },
    { MP_ROM_QSTR(MP_QSTR_unique_id),           MP_ROM_PTR(&machine_unique_id_obj) },
    { MP_ROM_QSTR(MP_QSTR_reset),               MP_ROM_PTR(&machine_reset_obj) },
    { MP_ROM_QSTR(MP_QSTR_soft_reset),          MP_ROM_PTR(&machine_soft_reset_obj) },
    { MP_ROM_QSTR(MP_QSTR_freq),                MP_ROM_PTR(&machine_freq_obj) },
    { MP_ROM_QSTR(MP_QSTR_idle),                MP_ROM_PTR(&pyb_wfi_obj) },
    { MP_ROM_QSTR(MP_QSTR_sleep),               MP_ROM_PTR(&machine_sleep_obj) },
    { MP_ROM_QSTR(MP_QSTR_deepsleep),           MP_ROM_PTR(&machine_deepsleep_obj) },
    { MP_ROM_QSTR(MP_QSTR_reset_cause),         MP_ROM_PTR(&machine_reset_cause_obj) },
    { MP_ROM_QSTR(MP_QSTR_disable_irq),         MP_ROM_PTR(&pyb_disable_irq_obj) },
    { MP_ROM_QSTR(MP_QSTR_enable_irq),          MP_ROM_PTR(&pyb_enable_irq_obj) },
//    { MP_ROM_QSTR(MP_QSTR_time_pulse_us),       MP_ROM_PTR(&machine_time_pulse_us_obj) },
#if MICROPY_PY_PIN
    { MP_ROM_QSTR(MP_QSTR_Pin),                 MP_ROM_PTR(&machine_pin_type) },
#endif
    { MP_ROM_QSTR(MP_QSTR_Signal),              MP_ROM_PTR(&machine_signal_type) },
#if MICROPY_PY_MACHINE_I2C
    { MP_ROM_QSTR(MP_QSTR_I2C),                 MP_ROM_PTR(&machine_i2c_type) },
#endif
#if MICROPY_PY_MACHINE_SPI
    { MP_ROM_QSTR(MP_QSTR_SPI),                 MP_ROM_PTR(&mp_machine_soft_spi_type) },
#endif
#if MICROPY_PY_MACHINE_UART
    { MP_ROM_QSTR(MP_QSTR_UART),                MP_ROM_PTR(&machine_uart_type) },
#endif
#if MICROPY_PY_MACHINE_RTC
    { MP_ROM_QSTR(MP_QSTR_RTC),                MP_ROM_PTR(&machine_rtc_type) },
#endif
#if MICROPY_PY_MACHINE_LCD
    { MP_ROM_QSTR(MP_QSTR_LCD),                 MP_ROM_PTR(&machine_lcd_type ) },
#endif
#if MICROPY_PY_MACHINE_PWM
    { MP_ROM_QSTR(MP_QSTR_PWM),                 MP_ROM_PTR(&machine_pwm_type) },
#endif
<<<<<<< HEAD
#if MICROPY_PY_MACHINE_ADC
    { MP_ROM_QSTR(MP_QSTR_ADC),                 MP_ROM_PTR(&machine_adc_type) },
#endif
=======
>>>>>>> ad0907b0
};

STATIC MP_DEFINE_CONST_DICT(machine_module_globals, machine_module_globals_table);

const mp_obj_module_t mp_module_machine = {
    .base = { &mp_type_module },
    .globals = (mp_obj_dict_t*)&machine_module_globals,
};

#endif // MICROPY_PY_MACHINE<|MERGE_RESOLUTION|>--- conflicted
+++ resolved
@@ -38,13 +38,10 @@
 #include "extmod/machine_spi.h"
 #include "modmachine.h"
 #include "machine_uart.h"
-<<<<<<< HEAD
 #include "machine_adc.h"
-=======
 #include "machine_pwm.h"
 #include "machine_lcd.h"
 #include "machine_rtc.h"
->>>>>>> ad0907b0
 
 #include <rthw.h>
 
@@ -219,12 +216,9 @@
 #if MICROPY_PY_MACHINE_PWM
     { MP_ROM_QSTR(MP_QSTR_PWM),                 MP_ROM_PTR(&machine_pwm_type) },
 #endif
-<<<<<<< HEAD
 #if MICROPY_PY_MACHINE_ADC
     { MP_ROM_QSTR(MP_QSTR_ADC),                 MP_ROM_PTR(&machine_adc_type) },
 #endif
-=======
->>>>>>> ad0907b0
 };
 
 STATIC MP_DEFINE_CONST_DICT(machine_module_globals, machine_module_globals_table);
