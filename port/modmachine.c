/*
 * This file is part of the MicroPython project, http://micropython.org/
 *
 * The MIT License (MIT)
 *
 * Copyright (c) 2017 Armink (armink.ztl@gmail.com)
 *
 * Permission is hereby granted, free of charge, to any person obtaining a copy
 * of this software and associated documentation files (the "Software"), to deal
 * in the Software without restriction, including without limitation the rights
 * to use, copy, modify, merge, publish, distribute, sublicense, and/or sell
 * copies of the Software, and to permit persons to whom the Software is
 * furnished to do so, subject to the following conditions:
 *
 * The above copyright notice and this permission notice shall be included in
 * all copies or substantial portions of the Software.
 *
 * THE SOFTWARE IS PROVIDED "AS IS", WITHOUT WARRANTY OF ANY KIND, EXPRESS OR
 * IMPLIED, INCLUDING BUT NOT LIMITED TO THE WARRANTIES OF MERCHANTABILITY,
 * FITNESS FOR A PARTICULAR PURPOSE AND NONINFRINGEMENT. IN NO EVENT SHALL THE
 * AUTHORS OR COPYRIGHT HOLDERS BE LIABLE FOR ANY CLAIM, DAMAGES OR OTHER
 * LIABILITY, WHETHER IN AN ACTION OF CONTRACT, TORT OR OTHERWISE, ARISING FROM,
 * OUT OF OR IN CONNECTION WITH THE SOFTWARE OR THE USE OR OTHER DEALINGS IN
 * THE SOFTWARE.
 */

#include <stdint.h>
#include <stdio.h>

#include "py/obj.h"
#include "py/runtime.h"
#include "py/gc.h"
#include "lib/utils/pyexec.h"
#include "extmod/machine_mem.h"
#include "extmod/machine_signal.h"
#include "extmod/machine_pulse.h"
#include "extmod/machine_i2c.h"
#include "extmod/machine_spi.h"
#include "modmachine.h"
#include "machine_uart.h"
<<<<<<< HEAD
#include "machine_pwm.h"
=======
#include "machine_lcd.h"
#include "machine_rtc.h"
>>>>>>> abe0404c

#include <rthw.h>

#if MICROPY_PY_MACHINE

STATIC mp_obj_t machine_info(uint n_args, const mp_obj_t *args) {
#ifdef RT_USING_FINSH
    extern long list_thread(void);
#endif
    // RT-Thread info
    {
        rt_kprintf("---------------------------------------------\n");
        rt_kprintf("RT-Thread\n");
        rt_kprintf("---------------------------------------------\n");

#ifdef RT_USING_FINSH
        extern void list_mem(void);
        extern void list_memheap(void);

#ifdef RT_USING_MEMHEAP_AS_HEAP
        list_memheap();
#else
        list_mem();
#endif

        list_thread();
#endif
        rt_kprintf("---------------------------------------------\n");
    }

    // qstr info
    {
        mp_uint_t n_pool, n_qstr, n_str_data_bytes, n_total_bytes;
        qstr_pool_info(&n_pool, &n_qstr, &n_str_data_bytes, &n_total_bytes);
        rt_kprintf("qstr:\n  n_pool=" UINT_FMT "\n  n_qstr=" UINT_FMT "\n  n_str_data_bytes=" UINT_FMT "\n  n_total_bytes=" UINT_FMT "\n", n_pool, n_qstr, n_str_data_bytes, n_total_bytes);
    }
    rt_kprintf("---------------------------------------------\n");

    // GC info
    {
        gc_info_t info;
        gc_info(&info);
        rt_kprintf("GC:\n");
        rt_kprintf("  " UINT_FMT " total\n", info.total);
        rt_kprintf("  " UINT_FMT " : " UINT_FMT "\n", info.used, info.free);
        rt_kprintf("  1=" UINT_FMT " 2=" UINT_FMT " m=" UINT_FMT "\n", info.num_1block, info.num_2block, info.max_block);
    }

    // free space on flash
    {
        //TODO
    }

    if (n_args == 1) {
        // arg given means dump gc allocation table
        gc_dump_alloc_table();
    }

    return mp_const_none;
}
MP_DEFINE_CONST_FUN_OBJ_VAR_BETWEEN(machine_info_obj, 0, 1, machine_info);

STATIC mp_obj_t machine_unique_id(void) {
    //TODO
    MP_RTT_NOT_IMPL_PRINT;
    return 0;
}
MP_DEFINE_CONST_FUN_OBJ_0(machine_unique_id_obj, machine_unique_id);

STATIC mp_obj_t machine_reset(void) {
    //TODO
    MP_RTT_NOT_IMPL_PRINT;
    return mp_const_none;
}
MP_DEFINE_CONST_FUN_OBJ_0(machine_reset_obj, machine_reset);

STATIC mp_obj_t machine_soft_reset(void) {
    pyexec_system_exit = PYEXEC_FORCED_EXIT;
    nlr_raise(mp_obj_new_exception(&mp_type_SystemExit));
}
MP_DEFINE_CONST_FUN_OBJ_0(machine_soft_reset_obj, machine_soft_reset);

STATIC mp_obj_t machine_freq(void) {
    //TODO
    MP_RTT_NOT_IMPL_PRINT;
    return MP_OBJ_SMALL_INT_VALUE(0);
}
MP_DEFINE_CONST_FUN_OBJ_0(machine_freq_obj, machine_freq);

STATIC mp_obj_t pyb_wfi(void) {
    //TODO __WFI();
    MP_RTT_NOT_IMPL_PRINT;
    return mp_const_none;
}
MP_DEFINE_CONST_FUN_OBJ_0(pyb_wfi_obj, pyb_wfi);

static rt_base_t int_lvl;
STATIC mp_obj_t pyb_disable_irq(void) {
    int_lvl = rt_hw_interrupt_disable();
    return mp_obj_new_bool(1);
}
MP_DEFINE_CONST_FUN_OBJ_0(pyb_disable_irq_obj, pyb_disable_irq);

STATIC mp_obj_t pyb_enable_irq(uint n_args, const mp_obj_t *arg) {
    if (n_args == 0) {
        rt_hw_interrupt_enable(int_lvl);
    } else {
        if (mp_obj_is_true(arg[0])) {
            rt_hw_interrupt_enable(int_lvl);
        } else {
            int_lvl = rt_hw_interrupt_disable();
        }
    }
    return mp_const_none;
}
MP_DEFINE_CONST_FUN_OBJ_VAR_BETWEEN(pyb_enable_irq_obj, 0, 1, pyb_enable_irq);

STATIC mp_obj_t machine_sleep (void) {
    //TODO
    MP_RTT_NOT_IMPL_PRINT;
    return mp_const_none;
}
MP_DEFINE_CONST_FUN_OBJ_0(machine_sleep_obj, machine_sleep);

STATIC mp_obj_t machine_deepsleep (void) {
    //TODO
    MP_RTT_NOT_IMPL_PRINT;
    return mp_const_none;
}
MP_DEFINE_CONST_FUN_OBJ_0(machine_deepsleep_obj, machine_deepsleep);

STATIC mp_obj_t machine_reset_cause(void) {
    //TODO
    MP_RTT_NOT_IMPL_PRINT;
    return MP_OBJ_NEW_SMALL_INT(42);
}
STATIC MP_DEFINE_CONST_FUN_OBJ_0(machine_reset_cause_obj, machine_reset_cause);

STATIC const mp_rom_map_elem_t machine_module_globals_table[] = {
    { MP_ROM_QSTR(MP_QSTR___name__),            MP_ROM_QSTR(MP_QSTR_umachine) },
    { MP_ROM_QSTR(MP_QSTR_info),                MP_ROM_PTR(&machine_info_obj) },
    { MP_ROM_QSTR(MP_QSTR_unique_id),           MP_ROM_PTR(&machine_unique_id_obj) },
    { MP_ROM_QSTR(MP_QSTR_reset),               MP_ROM_PTR(&machine_reset_obj) },
    { MP_ROM_QSTR(MP_QSTR_soft_reset),          MP_ROM_PTR(&machine_soft_reset_obj) },
    { MP_ROM_QSTR(MP_QSTR_freq),                MP_ROM_PTR(&machine_freq_obj) },
    { MP_ROM_QSTR(MP_QSTR_idle),                MP_ROM_PTR(&pyb_wfi_obj) },
    { MP_ROM_QSTR(MP_QSTR_sleep),               MP_ROM_PTR(&machine_sleep_obj) },
    { MP_ROM_QSTR(MP_QSTR_deepsleep),           MP_ROM_PTR(&machine_deepsleep_obj) },
    { MP_ROM_QSTR(MP_QSTR_reset_cause),         MP_ROM_PTR(&machine_reset_cause_obj) },
    { MP_ROM_QSTR(MP_QSTR_disable_irq),         MP_ROM_PTR(&pyb_disable_irq_obj) },
    { MP_ROM_QSTR(MP_QSTR_enable_irq),          MP_ROM_PTR(&pyb_enable_irq_obj) },
//    { MP_ROM_QSTR(MP_QSTR_time_pulse_us),       MP_ROM_PTR(&machine_time_pulse_us_obj) },
#if MICROPY_PY_PIN
    { MP_ROM_QSTR(MP_QSTR_Pin),                 MP_ROM_PTR(&machine_pin_type) },
#endif
    { MP_ROM_QSTR(MP_QSTR_Signal),              MP_ROM_PTR(&machine_signal_type) },
#if MICROPY_PY_MACHINE_I2C
    { MP_ROM_QSTR(MP_QSTR_I2C),                 MP_ROM_PTR(&machine_i2c_type) },
#endif
#if MICROPY_PY_MACHINE_SPI
    { MP_ROM_QSTR(MP_QSTR_SPI),                 MP_ROM_PTR(&mp_machine_soft_spi_type) },
#endif
#if MICROPY_PY_MACHINE_UART
    { MP_ROM_QSTR(MP_QSTR_UART),                MP_ROM_PTR(&machine_uart_type) },
#endif
#if MICROPY_PY_MACHINE_RTC
    { MP_ROM_QSTR(MP_QSTR_RTC),                MP_ROM_PTR(&machine_rtc_type) },
#endif
#if MICROPY_PY_MACHINE_LCD
    { MP_ROM_QSTR(MP_QSTR_LCD),                 MP_ROM_PTR(&machine_lcd_type ) },
#endif
<<<<<<< HEAD
#if MICROPY_PY_MACHINE_PWM
    { MP_ROM_QSTR(MP_QSTR_PWM),                 MP_ROM_PTR(&machine_pwm_type) },
#endif
=======
>>>>>>> abe0404c
};

STATIC MP_DEFINE_CONST_DICT(machine_module_globals, machine_module_globals_table);

const mp_obj_module_t mp_module_machine = {
    .base = { &mp_type_module },
    .globals = (mp_obj_dict_t*)&machine_module_globals,
};

#endif // MICROPY_PY_MACHINE<|MERGE_RESOLUTION|>--- conflicted
+++ resolved
@@ -38,12 +38,9 @@
 #include "extmod/machine_spi.h"
 #include "modmachine.h"
 #include "machine_uart.h"
-<<<<<<< HEAD
 #include "machine_pwm.h"
-=======
 #include "machine_lcd.h"
 #include "machine_rtc.h"
->>>>>>> abe0404c
 
 #include <rthw.h>
 
@@ -215,12 +212,9 @@
 #if MICROPY_PY_MACHINE_LCD
     { MP_ROM_QSTR(MP_QSTR_LCD),                 MP_ROM_PTR(&machine_lcd_type ) },
 #endif
-<<<<<<< HEAD
 #if MICROPY_PY_MACHINE_PWM
     { MP_ROM_QSTR(MP_QSTR_PWM),                 MP_ROM_PTR(&machine_pwm_type) },
 #endif
-=======
->>>>>>> abe0404c
 };
 
 STATIC MP_DEFINE_CONST_DICT(machine_module_globals, machine_module_globals_table);
